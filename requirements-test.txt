aiohttp==3.9.5 ; python_version >= "3.10" and python_version < "4.0"
aiolimiter==1.1.0 ; python_version >= "3.10" and python_version < "4.0"
aiosignal==1.3.1 ; python_version >= "3.10" and python_version < "4.0"
annotated-types==0.7.0 ; python_version >= "3.10" and python_version < "4.0"
anthropic==0.30.1 ; python_version >= "3.10" and python_version < "4.0"
anyio==4.4.0 ; python_version >= "3.10" and python_version < "4.0"
async-timeout==4.0.3 ; python_version >= "3.10" and python_version < "3.11"
attrs==23.2.0 ; python_version >= "3.10" and python_version < "4.0"
black==24.4.2 ; python_version >= "3.10" and python_version < "4.0"
build==1.2.1 ; python_version >= "3.10" and python_version < "4.0"
cachecontrol[filecache]==0.14.0 ; python_version >= "3.10" and python_version < "4.0"
cachetools==5.3.3 ; python_version >= "3.10" and python_version < "4.0"
certifi==2024.7.4 ; python_version >= "3.10" and python_version < "4.0"
cffi==1.16.0 ; python_version >= "3.10" and python_version < "4.0" and (sys_platform == "darwin" or sys_platform == "linux") and (sys_platform == "darwin" or platform_python_implementation != "PyPy")
charset-normalizer==3.3.2 ; python_version >= "3.10" and python_version < "4.0"
cleo==2.1.0 ; python_version >= "3.10" and python_version < "4.0"
click==8.1.7 ; python_version >= "3.10" and python_version < "4.0"
colorama==0.4.6 ; python_version >= "3.10" and python_version < "4.0"
coverage[toml]==7.5.4 ; python_version >= "3.10" and python_version < "4.0"
crashtest==0.4.1 ; python_version >= "3.10" and python_version < "4.0"
cryptography==42.0.8 ; python_version >= "3.10" and python_version < "4.0" and sys_platform == "linux"
diskcache==5.6.3 ; python_version >= "3.10" and python_version < "4.0"
distlib==0.3.8 ; python_version >= "3.10" and python_version < "4.0"
distro==1.9.0 ; python_version >= "3.10" and python_version < "4.0"
dnspython==2.6.1 ; python_version >= "3.10" and python_version < "4.0"
docstring-parser==0.16 ; python_version >= "3.10" and python_version < "4.0"
dulwich==0.21.7 ; python_version >= "3.10" and python_version < "4.0"
email-validator==2.2.0 ; python_version >= "3.10" and python_version < "4.0"
exceptiongroup==1.2.1 ; python_version >= "3.10" and python_version < "3.11"
execnet==2.1.1 ; python_version >= "3.10" and python_version < "4.0"
fastapi-cli==0.0.4 ; python_version >= "3.10" and python_version < "4.0"
fastapi[all]==0.111.0 ; python_version >= "3.10" and python_version < "4.0"
fastjsonschema==2.20.0 ; python_version >= "3.10" and python_version < "4.0"
filelock==3.15.4 ; python_version >= "3.10" and python_version < "4.0"
frozenlist==1.4.1 ; python_version >= "3.10" and python_version < "4.0"
fsspec==2024.6.1 ; python_version >= "3.10" and python_version < "4.0"
google-ai-generativelanguage==0.6.5 ; python_version >= "3.10" and python_version < "4.0"
google-api-core==2.19.1 ; python_version >= "3.10" and python_version < "4.0"
google-api-core[grpc]==2.19.1 ; python_version >= "3.10" and python_version < "4.0"
google-api-python-client==2.136.0 ; python_version >= "3.10" and python_version < "4.0"
google-auth-httplib2==0.2.0 ; python_version >= "3.10" and python_version < "4.0"
google-auth==2.31.0 ; python_version >= "3.10" and python_version < "4.0"
<<<<<<< HEAD
google-cloud-aiplatform==1.58.0 ; python_version >= "3.10" and python_version < "4.0"
=======
google-cloud-aiplatform==1.57.0 ; python_version >= "3.10" and python_version < "4.0"
>>>>>>> 24d0656d
google-cloud-bigquery==3.25.0 ; python_version >= "3.10" and python_version < "4.0"
google-cloud-core==2.4.1 ; python_version >= "3.10" and python_version < "4.0"
google-cloud-resource-manager==1.12.3 ; python_version >= "3.10" and python_version < "4.0"
google-cloud-storage==2.17.0 ; python_version >= "3.10" and python_version < "4.0"
google-crc32c==1.5.0 ; python_version >= "3.10" and python_version < "4.0"
google-generativeai==0.7.0 ; python_version >= "3.10" and python_version < "4.0"
google-resumable-media==2.7.1 ; python_version >= "3.10" and python_version < "4.0"
googleapis-common-protos==1.63.2 ; python_version >= "3.10" and python_version < "4.0"
googleapis-common-protos[grpc]==1.63.2 ; python_version >= "3.10" and python_version < "4.0"
greenlet==3.0.3 ; python_version < "3.13" and (platform_machine == "aarch64" or platform_machine == "ppc64le" or platform_machine == "x86_64" or platform_machine == "amd64" or platform_machine == "AMD64" or platform_machine == "win32" or platform_machine == "WIN32") and python_version >= "3.10"
groq==0.9.0 ; python_version >= "3.10" and python_version < "4.0"
grpc-google-iam-v1==0.13.1 ; python_version >= "3.10" and python_version < "4.0"
grpcio-status==1.62.2 ; python_version >= "3.10" and python_version < "4.0"
grpcio==1.64.1 ; python_version >= "3.10" and python_version < "4.0"
h11==0.14.0 ; python_version >= "3.10" and python_version < "4.0"
httpcore==1.0.5 ; python_version >= "3.10" and python_version < "4.0"
httplib2==0.22.0 ; python_version >= "3.10" and python_version < "4.0"
httptools==0.6.1 ; python_version >= "3.10" and python_version < "4.0"
httpx==0.27.0 ; python_version >= "3.10" and python_version < "4.0"
huggingface-hub==0.23.4 ; python_version >= "3.10" and python_version < "4.0"
idna==3.7 ; python_version >= "3.10" and python_version < "4.0"
importlib-metadata==8.0.0 ; python_version >= "3.10" and python_version < "3.12"
iniconfig==2.0.0 ; python_version >= "3.10" and python_version < "4.0"
installer==0.7.0 ; python_version >= "3.10" and python_version < "4.0"
isort==5.13.2 ; python_version >= "3.10" and python_version < "4.0"
itsdangerous==2.2.0 ; python_version >= "3.10" and python_version < "4.0"
jaraco-classes==3.4.0 ; python_version >= "3.10" and python_version < "4.0"
jeepney==0.8.0 ; python_version >= "3.10" and python_version < "4.0" and sys_platform == "linux"
jinja2==3.1.4 ; python_version >= "3.10" and python_version < "4.0"
jiter==0.5.0 ; python_version >= "3.10" and python_version < "4.0"
keyring==24.3.1 ; python_version >= "3.10" and python_version < "4.0"
markdown-it-py==3.0.0 ; python_version >= "3.10" and python_version < "4.0"
markupsafe==2.1.5 ; python_version >= "3.10" and python_version < "4.0"
mdurl==0.1.2 ; python_version >= "3.10" and python_version < "4.0"
more-itertools==10.3.0 ; python_version >= "3.10" and python_version < "4.0"
msgpack==1.0.8 ; python_version >= "3.10" and python_version < "4.0"
multidict==6.0.5 ; python_version >= "3.10" and python_version < "4.0"
mypy-extensions==1.0.0 ; python_version >= "3.10" and python_version < "4.0"
numpy==2.0.0 ; python_version >= "3.10" and python_version < "4.0"
<<<<<<< HEAD
openai==1.35.10 ; python_version >= "3.10" and python_version < "4.0"
=======
openai==1.35.9 ; python_version >= "3.10" and python_version < "4.0"
>>>>>>> 24d0656d
orjson==3.10.6 ; python_version >= "3.10" and python_version < "4.0"
packaging==24.1 ; python_version >= "3.10" and python_version < "4.0"
pathspec==0.12.1 ; python_version >= "3.10" and python_version < "4.0"
pexpect==4.9.0 ; python_version >= "3.10" and python_version < "4.0"
pillow==10.4.0 ; python_version >= "3.10" and python_version < "4.0"
pkginfo==1.11.1 ; python_version >= "3.10" and python_version < "4.0"
platformdirs==4.2.2 ; python_version >= "3.10" and python_version < "4.0"
pluggy==1.5.0 ; python_version >= "3.10" and python_version < "4.0"
poetry-core==1.9.0 ; python_version >= "3.10" and python_version < "4.0"
poetry-plugin-export==1.8.0 ; python_version >= "3.10" and python_version < "4.0"
poetry==1.8.3 ; python_version >= "3.10" and python_version < "4.0"
proto-plus==1.24.0 ; python_version >= "3.10" and python_version < "4.0"
protobuf==4.25.3 ; python_version >= "3.10" and python_version < "4.0"
ptyprocess==0.7.0 ; python_version >= "3.10" and python_version < "4.0"
pyasn1-modules==0.4.0 ; python_version >= "3.10" and python_version < "4.0"
pyasn1==0.6.0 ; python_version >= "3.10" and python_version < "4.0"
pyassorted==0.9.1 ; python_version >= "3.10" and python_version < "4.0"
pycparser==2.22 ; python_version >= "3.10" and python_version < "4.0" and (sys_platform == "darwin" or sys_platform == "linux") and (sys_platform == "darwin" or platform_python_implementation != "PyPy")
<<<<<<< HEAD
pydantic-core==2.20.1 ; python_version >= "3.10" and python_version < "4.0"
pydantic-extra-types==2.9.0 ; python_version >= "3.10" and python_version < "4.0"
pydantic-settings==2.3.4 ; python_version >= "3.10" and python_version < "4.0"
pydantic==2.8.2 ; python_version >= "3.10" and python_version < "4.0"
=======
pydantic-core==2.20.0 ; python_version >= "3.10" and python_version < "4.0"
pydantic-extra-types==2.8.2 ; python_version >= "3.10" and python_version < "4.0"
pydantic-settings==2.3.4 ; python_version >= "3.10" and python_version < "4.0"
pydantic==2.8.0 ; python_version >= "3.10" and python_version < "4.0"
>>>>>>> 24d0656d
pygments==2.18.0 ; python_version >= "3.10" and python_version < "4.0"
pyjson5==1.6.6 ; python_version >= "3.10" and python_version < "4.0"
pyparsing==3.1.2 ; python_version >= "3.10" and python_version < "4.0"
pyproject-hooks==1.1.0 ; python_version >= "3.10" and python_version < "4.0"
pytest-asyncio==0.23.7 ; python_version >= "3.10" and python_version < "4.0"
pytest-cov==4.1.0 ; python_version >= "3.10" and python_version < "4.0"
pytest-xdist==3.6.1 ; python_version >= "3.10" and python_version < "4.0"
pytest==8.2.2 ; python_version >= "3.10" and python_version < "4.0"
python-dateutil==2.9.0.post0 ; python_version >= "3.10" and python_version < "4.0"
python-dotenv==1.0.1 ; python_version >= "3.10" and python_version < "4.0"
python-multipart==0.0.9 ; python_version >= "3.10" and python_version < "4.0"
pytz==2024.1 ; python_version >= "3.10" and python_version < "4.0"
pywin32-ctypes==0.2.2 ; python_version >= "3.10" and python_version < "4.0" and sys_platform == "win32"
pyyaml==6.0.1 ; python_version >= "3.10" and python_version < "4.0"
rapidfuzz==3.9.4 ; python_version >= "3.10" and python_version < "4.0"
regex==2024.5.15 ; python_version >= "3.10" and python_version < "4.0"
requests-toolbelt==1.0.0 ; python_version >= "3.10" and python_version < "4.0"
requests==2.32.3 ; python_version >= "3.10" and python_version < "4.0"
rich==13.7.1 ; python_version >= "3.10" and python_version < "4.0"
rsa==4.9 ; python_version >= "3.10" and python_version < "4"
secretstorage==3.3.3 ; python_version >= "3.10" and python_version < "4.0" and sys_platform == "linux"
sentencepiece==0.2.0 ; python_version >= "3.10" and python_version < "4.0"
setuptools==70.2.0 ; python_version >= "3.10" and python_version < "4.0"
shapely==2.0.4 ; python_version >= "3.10" and python_version < "4.0"
shellingham==1.5.4 ; python_version >= "3.10" and python_version < "4.0"
six==1.16.0 ; python_version >= "3.10" and python_version < "4.0"
sniffio==1.3.1 ; python_version >= "3.10" and python_version < "4.0"
sqlalchemy==2.0.31 ; python_version >= "3.10" and python_version < "4.0"
starlette==0.37.2 ; python_version >= "3.10" and python_version < "4.0"
tenacity==8.5.0 ; python_version >= "3.10" and python_version < "4.0"
tiktoken==0.7.0 ; python_version >= "3.10" and python_version < "4.0"
tokenizers==0.19.1 ; python_version >= "3.10" and python_version < "4.0"
tomli==2.0.1 ; python_version >= "3.10" and python_full_version <= "3.11.0a6"
tomlkit==0.12.5 ; python_version >= "3.10" and python_version < "4.0"
tqdm==4.66.4 ; python_version >= "3.10" and python_version < "4.0"
trove-classifiers==2024.7.2 ; python_version >= "3.10" and python_version < "4.0"
typer==0.12.3 ; python_version >= "3.10" and python_version < "4.0"
typing-extensions==4.12.2 ; python_version >= "3.10" and python_version < "4.0"
ujson==5.10.0 ; python_version >= "3.10" and python_version < "4.0"
uritemplate==4.1.1 ; python_version >= "3.10" and python_version < "4.0"
urllib3==2.2.2 ; python_version >= "3.10" and python_version < "4.0"
uvicorn[standard]==0.30.1 ; python_version >= "3.10" and python_version < "4.0"
uvloop==0.19.0 ; (sys_platform != "win32" and sys_platform != "cygwin") and platform_python_implementation != "PyPy" and python_version >= "3.10" and python_version < "4.0"
virtualenv==20.26.3 ; python_version >= "3.10" and python_version < "4.0"
voyageai==0.2.3 ; python_version >= "3.10" and python_version < "4.0"
watchfiles==0.22.0 ; python_version >= "3.10" and python_version < "4.0"
websockets==12.0 ; python_version >= "3.10" and python_version < "4.0"
xattr==1.1.0 ; python_version >= "3.10" and python_version < "4.0" and sys_platform == "darwin"
yarl==1.9.4 ; python_version >= "3.10" and python_version < "4.0"
zipp==3.19.2 ; python_version >= "3.10" and python_version < "3.12"<|MERGE_RESOLUTION|>--- conflicted
+++ resolved
@@ -40,11 +40,7 @@
 google-api-python-client==2.136.0 ; python_version >= "3.10" and python_version < "4.0"
 google-auth-httplib2==0.2.0 ; python_version >= "3.10" and python_version < "4.0"
 google-auth==2.31.0 ; python_version >= "3.10" and python_version < "4.0"
-<<<<<<< HEAD
 google-cloud-aiplatform==1.58.0 ; python_version >= "3.10" and python_version < "4.0"
-=======
-google-cloud-aiplatform==1.57.0 ; python_version >= "3.10" and python_version < "4.0"
->>>>>>> 24d0656d
 google-cloud-bigquery==3.25.0 ; python_version >= "3.10" and python_version < "4.0"
 google-cloud-core==2.4.1 ; python_version >= "3.10" and python_version < "4.0"
 google-cloud-resource-manager==1.12.3 ; python_version >= "3.10" and python_version < "4.0"
@@ -84,11 +80,7 @@
 multidict==6.0.5 ; python_version >= "3.10" and python_version < "4.0"
 mypy-extensions==1.0.0 ; python_version >= "3.10" and python_version < "4.0"
 numpy==2.0.0 ; python_version >= "3.10" and python_version < "4.0"
-<<<<<<< HEAD
 openai==1.35.10 ; python_version >= "3.10" and python_version < "4.0"
-=======
-openai==1.35.9 ; python_version >= "3.10" and python_version < "4.0"
->>>>>>> 24d0656d
 orjson==3.10.6 ; python_version >= "3.10" and python_version < "4.0"
 packaging==24.1 ; python_version >= "3.10" and python_version < "4.0"
 pathspec==0.12.1 ; python_version >= "3.10" and python_version < "4.0"
@@ -107,17 +99,10 @@
 pyasn1==0.6.0 ; python_version >= "3.10" and python_version < "4.0"
 pyassorted==0.9.1 ; python_version >= "3.10" and python_version < "4.0"
 pycparser==2.22 ; python_version >= "3.10" and python_version < "4.0" and (sys_platform == "darwin" or sys_platform == "linux") and (sys_platform == "darwin" or platform_python_implementation != "PyPy")
-<<<<<<< HEAD
 pydantic-core==2.20.1 ; python_version >= "3.10" and python_version < "4.0"
 pydantic-extra-types==2.9.0 ; python_version >= "3.10" and python_version < "4.0"
 pydantic-settings==2.3.4 ; python_version >= "3.10" and python_version < "4.0"
 pydantic==2.8.2 ; python_version >= "3.10" and python_version < "4.0"
-=======
-pydantic-core==2.20.0 ; python_version >= "3.10" and python_version < "4.0"
-pydantic-extra-types==2.8.2 ; python_version >= "3.10" and python_version < "4.0"
-pydantic-settings==2.3.4 ; python_version >= "3.10" and python_version < "4.0"
-pydantic==2.8.0 ; python_version >= "3.10" and python_version < "4.0"
->>>>>>> 24d0656d
 pygments==2.18.0 ; python_version >= "3.10" and python_version < "4.0"
 pyjson5==1.6.6 ; python_version >= "3.10" and python_version < "4.0"
 pyparsing==3.1.2 ; python_version >= "3.10" and python_version < "4.0"
